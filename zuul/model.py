# Copyright 2012 Hewlett-Packard Development Company, L.P.
#
# Licensed under the Apache License, Version 2.0 (the "License"); you may
# not use this file except in compliance with the License. You may obtain
# a copy of the License at
#
#      http://www.apache.org/licenses/LICENSE-2.0
#
# Unless required by applicable law or agreed to in writing, software
# distributed under the License is distributed on an "AS IS" BASIS, WITHOUT
# WARRANTIES OR CONDITIONS OF ANY KIND, either express or implied. See the
# License for the specific language governing permissions and limitations
# under the License.

import copy
import re
import time
from uuid import uuid4
import extras

OrderedDict = extras.try_imports(['collections.OrderedDict',
                                  'ordereddict.OrderedDict'])


EMPTY_GIT_REF = '0' * 40  # git sha of all zeros, used during creates/deletes

MERGER_MERGE = 1          # "git merge"
MERGER_MERGE_RESOLVE = 2  # "git merge -s resolve"
MERGER_CHERRY_PICK = 3    # "git cherry-pick"

MERGER_MAP = {
    'merge': MERGER_MERGE,
    'merge-resolve': MERGER_MERGE_RESOLVE,
    'cherry-pick': MERGER_CHERRY_PICK,
}

PRECEDENCE_NORMAL = 0
PRECEDENCE_LOW = 1
PRECEDENCE_HIGH = 2

PRECEDENCE_MAP = {
    None: PRECEDENCE_NORMAL,
    'low': PRECEDENCE_LOW,
    'normal': PRECEDENCE_NORMAL,
    'high': PRECEDENCE_HIGH,
}


def time_to_seconds(s):
    if s.endswith('s'):
        return int(s[:-1])
    if s.endswith('m'):
        return int(s[:-1]) * 60
    if s.endswith('h'):
        return int(s[:-1]) * 60 * 60
    if s.endswith('d'):
        return int(s[:-1]) * 24 * 60 * 60
    if s.endswith('w'):
        return int(s[:-1]) * 7 * 24 * 60 * 60
    raise Exception("Unable to parse time value: %s" % s)


def normalizeCategory(name):
    name = name.lower()
    return re.sub(' ', '-', name)


class Pipeline(object):
    """A top-level pipeline such as check, gate, post, etc."""
    def __init__(self, name, layout):
        self.name = name
        self.layout = layout
        self.description = None
        self.failure_message = None
        self.merge_failure_message = None
        self.success_message = None
        self.footer_message = None
        self.dequeue_on_new_patchset = True
        self.ignore_dependencies = False
        self.job_trees = {}  # project -> JobTree
        self.manager = None
        self.queues = []
        self.precedence = PRECEDENCE_NORMAL
        self.source = None
        self.triggers = []
        self.start_actions = []
        self.success_actions = []
        self.failure_actions = []
        self.merge_failure_actions = []
        self.disabled_actions = []
        self.disable_at = None
        self._consecutive_failures = 0
        self._disabled = False
        self.window = None
        self.window_floor = None
        self.window_increase_type = None
        self.window_increase_factor = None
        self.window_decrease_type = None
        self.window_decrease_factor = None

    @property
    def actions(self):
        return (
            self.start_actions +
            self.success_actions +
            self.failure_actions +
            self.merge_failure_actions +
            self.disabled_actions
        )

    def __repr__(self):
        return '<Pipeline %s>' % self.name

    def setManager(self, manager):
        self.manager = manager

    def addProject(self, project):
        job_tree = JobTree(None)  # Null job == job tree root
        self.job_trees[project] = job_tree
        return job_tree

    def getProjects(self):
        return sorted(self.job_trees.keys(), lambda a, b: cmp(a.name, b.name))

    def addQueue(self, queue):
        self.queues.append(queue)

    def getQueue(self, project):
        for queue in self.queues:
            if project in queue.projects:
                return queue
        return None

    def removeQueue(self, queue):
        self.queues.remove(queue)

    def getJobTree(self, project):
        tree = self.job_trees.get(project)
        return tree

    def getJobs(self, item):
        if not item.live:
            return []
        tree = self.getJobTree(item.change.project)
        if not tree:
            return []
        return item.change.filterJobs(tree.getJobs())

    def _findJobsToRun(self, job_trees, item, mutex):
        torun = []
        for tree in job_trees:
            job = tree.job
            result = None
            if job:
                if not job.changeMatches(item.change):
                    continue
                build = item.current_build_set.getBuild(job.name)
                if build:
                    result = build.result
                else:
                    # There is no build for the root of this job tree,
                    # so we should run it.
                    if mutex.acquire(item, job):
                        # If this job needs a mutex, either acquire it or make
                        # sure that we have it before running the job.
                        torun.append(job)
            # If there is no job, this is a null job tree, and we should
            # run all of its jobs.
            if result == 'SUCCESS' or not job:
                torun.extend(self._findJobsToRun(tree.job_trees, item, mutex))
        return torun

    def findJobsToRun(self, item, mutex):
        if not item.live:
            return []
        tree = item.job_tree
        if not tree:
            return []
        return self._findJobsToRun(tree.job_trees, item, mutex)

    def haveAllJobsStarted(self, item):
        for job in self.getJobs(item):
            build = item.current_build_set.getBuild(job.name)
            if not build or not build.start_time:
                return False
        return True

    def areAllJobsComplete(self, item):
        for job in self.getJobs(item):
            build = item.current_build_set.getBuild(job.name)
            if not build or not build.result:
                return False
        return True

    def didAllJobsSucceed(self, item):
        for job in self.getJobs(item):
            if not job.voting:
                continue
            build = item.current_build_set.getBuild(job.name)
            if not build:
                return False
            if build.result != 'SUCCESS':
                return False
        return True

    def didMergerSucceed(self, item):
        if item.current_build_set.unable_to_merge:
            return False
        return True

    def didAnyJobFail(self, item):
        for job in self.getJobs(item):
            if not job.voting:
                continue
            build = item.current_build_set.getBuild(job.name)
            if build and build.result and (build.result != 'SUCCESS'):
                return True
        return False

    def isHoldingFollowingChanges(self, item):
        if not item.live:
            return False
        for job in self.getJobs(item):
            if not job.hold_following_changes:
                continue
            build = item.current_build_set.getBuild(job.name)
            if not build:
                return True
            if build.result != 'SUCCESS':
                return True

        if not item.item_ahead:
            return False
        return self.isHoldingFollowingChanges(item.item_ahead)

    def setResult(self, item, build):
        if build.retry:
            item.removeBuild(build)
        elif build.result != 'SUCCESS':
            # Get a JobTree from a Job so we can find only its dependent jobs
            tree = item.job_tree.getJobTreeForJob(build.job)
            for job in tree.getJobs():
                fakebuild = Build(job, None)
                fakebuild.result = 'SKIPPED'
                item.addBuild(fakebuild)

    def setUnableToMerge(self, item):
        item.current_build_set.unable_to_merge = True
        root = self.getJobTree(item.change.project)
        for job in root.getJobs():
            fakebuild = Build(job, None)
            fakebuild.result = 'SKIPPED'
            item.addBuild(fakebuild)

    def setDequeuedNeedingChange(self, item):
        item.dequeued_needing_change = True
        root = self.getJobTree(item.change.project)
        for job in root.getJobs():
            fakebuild = Build(job, None)
            fakebuild.result = 'SKIPPED'
            item.addBuild(fakebuild)

    def getChangesInQueue(self):
        changes = []
        for shared_queue in self.queues:
            changes.extend([x.change for x in shared_queue.queue])
        return changes

    def getAllItems(self):
        items = []
        for shared_queue in self.queues:
            items.extend(shared_queue.queue)
        return items

    def formatStatusJSON(self):
        j_pipeline = dict(name=self.name,
                          description=self.description)
        j_queues = []
        j_pipeline['change_queues'] = j_queues
        for queue in self.queues:
            j_queue = dict(name=queue.name)
            j_queues.append(j_queue)
            j_queue['heads'] = []
            j_queue['window'] = queue.window

            j_changes = []
            for e in queue.queue:
                if not e.item_ahead:
                    if j_changes:
                        j_queue['heads'].append(j_changes)
                    j_changes = []
                j_changes.append(e.formatJSON())
                if (len(j_changes) > 1 and
                        (j_changes[-2]['remaining_time'] is not None) and
                        (j_changes[-1]['remaining_time'] is not None)):
                    j_changes[-1]['remaining_time'] = max(
                        j_changes[-2]['remaining_time'],
                        j_changes[-1]['remaining_time'])
            if j_changes:
                j_queue['heads'].append(j_changes)
        return j_pipeline


class ChangeQueue(object):
    """DependentPipelines have multiple parallel queues shared by
    different projects; this is one of them.  For instance, there may
    a queue shared by interrelated projects foo and bar, and a second
    queue for independent project baz.  Pipelines have one or more
    ChangeQueues."""
    def __init__(self, pipeline, window=0, window_floor=1,
                 window_increase_type='linear', window_increase_factor=1,
                 window_decrease_type='exponential', window_decrease_factor=2):
        self.pipeline = pipeline
        self.name = ''
        self.assigned_name = None
        self.generated_name = None
        self.projects = []
        self._jobs = set()
        self.queue = []
        self.window = window
        self.window_floor = window_floor
        self.window_increase_type = window_increase_type
        self.window_increase_factor = window_increase_factor
        self.window_decrease_type = window_decrease_type
        self.window_decrease_factor = window_decrease_factor

    def __repr__(self):
        return '<ChangeQueue %s: %s>' % (self.pipeline.name, self.name)

    def getJobs(self):
        return self._jobs

    def addProject(self, project):
        if project not in self.projects:
            self.projects.append(project)

            names = [x.name for x in self.projects]
            names.sort()
            self.generated_name = ', '.join(names)
            self.name = self.assigned_name or self.generated_name

    def enqueueChange(self, change):
        item = QueueItem(self, change)
        item.freezeJobTree()
        self.enqueueItem(item)
        item.enqueue_time = time.time()
        return item

    def enqueueItem(self, item):
        item.pipeline = self.pipeline
        item.queue = self
        if self.queue:
            item.item_ahead = self.queue[-1]
            item.item_ahead.items_behind.append(item)
        self.queue.append(item)

    def dequeueItem(self, item):
        if item in self.queue:
            self.queue.remove(item)
        if item.item_ahead:
            item.item_ahead.items_behind.remove(item)
        for item_behind in item.items_behind:
            if item.item_ahead:
                item.item_ahead.items_behind.append(item_behind)
            item_behind.item_ahead = item.item_ahead
        item.item_ahead = None
        item.items_behind = []
        item.dequeue_time = time.time()

    def moveItem(self, item, item_ahead):
        if item.item_ahead == item_ahead:
            return False
        # Remove from current location
        if item.item_ahead:
            item.item_ahead.items_behind.remove(item)
        for item_behind in item.items_behind:
            if item.item_ahead:
                item.item_ahead.items_behind.append(item_behind)
            item_behind.item_ahead = item.item_ahead
        # Add to new location
        item.item_ahead = item_ahead
        item.items_behind = []
        if item.item_ahead:
            item.item_ahead.items_behind.append(item)
        return True

    def mergeChangeQueue(self, other):
        for project in other.projects:
            self.addProject(project)
        self.window = min(self.window, other.window)
        # TODO merge semantics

    def isActionable(self, item):
        if self.window:
            return item in self.queue[:self.window]
        else:
            return True

    def increaseWindowSize(self):
        if self.window:
            if self.window_increase_type == 'linear':
                self.window += self.window_increase_factor
            elif self.window_increase_type == 'exponential':
                self.window *= self.window_increase_factor

    def decreaseWindowSize(self):
        if self.window:
            if self.window_decrease_type == 'linear':
                self.window = max(
                    self.window_floor,
                    self.window - self.window_decrease_factor)
            elif self.window_decrease_type == 'exponential':
                self.window = max(
                    self.window_floor,
                    self.window / self.window_decrease_factor)


class Project(object):
    def __init__(self, name, foreign=False):
        self.name = name
        self.merge_mode = MERGER_MERGE_RESOLVE
        # foreign projects are those referenced in dependencies
        # of layout projects, this should matter
        # when deciding whether to enqueue their changes
        self.foreign = foreign

    def __str__(self):
        return self.name

    def __repr__(self):
        return '<Project %s>' % (self.name)


class Inheritable(object):
    def __init__(self, parent=None):
        self.parent = parent

    def __getattribute__(self, name):
        parent = object.__getattribute__(self, 'parent')
        try:
            return object.__getattribute__(self, name)
        except AttributeError:
            if parent:
                return getattr(parent, name)
            raise


class Job(object):
    attributes = dict(
        timeout=None,
        # variables={},
        # nodes=[],
        # auth={},
        workspace=None,
        pre_run=None,
        post_run=None,
        voting=None,
        failure_message=None,
        success_message=None,
        failure_url=None,
        success_url=None,
        # Matchers.  These are separate so they can be individually
        # overidden.
        branch_matcher=None,
        file_matcher=None,
        irrelevant_file_matcher=None,  # skip-if
        swift=None,  # TODOv3(jeblair): move to auth
        parameter_function=None,  # TODOv3(jeblair): remove
        success_pattern=None,  # TODOv3(jeblair): remove
    )

    def __init__(self, name):
        self.name = name
<<<<<<< HEAD
        for k, v in self.attributes.items():
            setattr(self, k, v)

    def __equals__(self, other):
        # Compare the name and all inheritable attributes to determine
        # whether two jobs with the same name are identically
        # configured.  Useful upon reconfiguration.
        if not isinstance(other, Job):
            return False
        if self.name != other.name:
            return False
        for k, v in self.attributes.items():
            if getattr(self, k) != getattr(other, k):
                return False
        return True
=======
        self.queue_name = None
        self.failure_message = None
        self.success_message = None
        self.failure_pattern = None
        self.success_pattern = None
        self.parameter_function = None
        self.mutex = None
        # A metajob should only supply values for attributes that have
        # been explicitly provided, so avoid setting boolean defaults.
        if self.is_metajob:
            self.hold_following_changes = None
            self.voting = None
        else:
            self.hold_following_changes = False
            self.voting = True
        self.branches = []
        self._branches = []
        self.files = []
        self._files = []
        self.skip_if_matcher = None
        self.swift = {}
>>>>>>> f760f0e4

    def __str__(self):
        return self.name

    def __repr__(self):
        return '<Job %s>' % (self.name,)

<<<<<<< HEAD
    def inheritFrom(self, other):
        """Copy the inheritable attributes which have been set on the other
        job to this job."""

        if not isinstance(other, Job):
            raise Exception("Job unable to inherit from %s" % (other,))
        for k, v in self.attributes.items():
            if getattr(other, k) != v:
                setattr(self, k, getattr(other, k))
=======
    @property
    def is_metajob(self):
        return self.name.startswith('^')

    def copy(self, other):
        if other.failure_message:
            self.failure_message = other.failure_message
        if other.success_message:
            self.success_message = other.success_message
        if other.failure_pattern:
            self.failure_pattern = other.failure_pattern
        if other.success_pattern:
            self.success_pattern = other.success_pattern
        if other.parameter_function:
            self.parameter_function = other.parameter_function
        if other.branches:
            self.branches = other.branches[:]
            self._branches = other._branches[:]
        if other.files:
            self.files = other.files[:]
            self._files = other._files[:]
        if other.skip_if_matcher:
            self.skip_if_matcher = other.skip_if_matcher.copy()
        if other.swift:
            self.swift.update(other.swift)
        if other.mutex:
            self.mutex = other.mutex
        # Only non-None values should be copied for boolean attributes.
        if other.hold_following_changes is not None:
            self.hold_following_changes = other.hold_following_changes
        if other.voting is not None:
            self.voting = other.voting
>>>>>>> f760f0e4

    def changeMatches(self, change):
        if self.branch_matcher and not self.branch_matcher.matches(change):
            return False

        if self.file_matcher and not self.file_matcher.matches(change):
            return False

        # NB: This is a negative match.
        if (self.irrelevant_file_matcher and
            self.irrelevant_file_matcher.matches(change)):
            return False

        return True


class JobTree(object):
    """ A JobTree represents an instance of one Job, and holds JobTrees
    whose jobs should be run if that Job succeeds.  A root node of a
    JobTree will have no associated Job. """

    def __init__(self, job):
        self.job = job
        self.job_trees = []

    def addJob(self, job):
        if job not in [x.job for x in self.job_trees]:
            t = JobTree(job)
            self.job_trees.append(t)
            return t
        for tree in self.job_trees:
            if tree.job == job:
                return tree

    def getJobs(self):
        jobs = []
        for x in self.job_trees:
            jobs.append(x.job)
            jobs.extend(x.getJobs())
        return jobs

    def getJobTreeForJob(self, job):
        if self.job == job:
            return self
        for tree in self.job_trees:
            ret = tree.getJobTreeForJob(job)
            if ret:
                return ret
        return None

    def inheritFrom(self, other):
        if other.job:
            self.job = Job(other.job.name)
            self.job.inheritFrom(other.job)
        for other_tree in other.job_trees:
            this_tree = self.getJobTreeForJob(other_tree.job)
            if not this_tree:
                this_tree = JobTree(None)
                self.job_trees.append(this_tree)
            this_tree.inheritFrom(other_tree)


class Build(object):
    def __init__(self, job, uuid):
        self.job = job
        self.uuid = uuid
        self.url = None
        self.number = None
        self.result = None
        self.build_set = None
        self.launch_time = time.time()
        self.start_time = None
        self.end_time = None
        self.estimated_time = None
        self.pipeline = None
        self.canceled = False
        self.retry = False
        self.parameters = {}
        self.worker = Worker()
        self.node_labels = []
        self.node_name = None

    def __repr__(self):
        return ('<Build %s of %s on %s>' %
                (self.uuid, self.job.name, self.worker))


class Worker(object):
    """A model of the worker running a job"""
    def __init__(self):
        self.name = "Unknown"
        self.hostname = None
        self.ips = []
        self.fqdn = None
        self.program = None
        self.version = None
        self.extra = {}

    def updateFromData(self, data):
        """Update worker information if contained in the WORK_DATA response."""
        self.name = data.get('worker_name', self.name)
        self.hostname = data.get('worker_hostname', self.hostname)
        self.ips = data.get('worker_ips', self.ips)
        self.fqdn = data.get('worker_fqdn', self.fqdn)
        self.program = data.get('worker_program', self.program)
        self.version = data.get('worker_version', self.version)
        self.extra = data.get('worker_extra', self.extra)

    def __repr__(self):
        return '<Worker %s>' % self.name


class BuildSet(object):
    # Merge states:
    NEW = 1
    PENDING = 2
    COMPLETE = 3

    states_map = {
        1: 'NEW',
        2: 'PENDING',
        3: 'COMPLETE',
    }

    def __init__(self, item):
        self.item = item
        self.other_changes = []
        self.builds = {}
        self.result = None
        self.next_build_set = None
        self.previous_build_set = None
        self.ref = None
        self.commit = None
        self.zuul_url = None
        self.unable_to_merge = False
        self.failing_reasons = []
        self.merge_state = self.NEW

    def __repr__(self):
        return '<BuildSet item: %s #builds: %s merge state: %s>' % (
            self.item,
            len(self.builds),
            self.getStateName(self.merge_state))

    def setConfiguration(self):
        # The change isn't enqueued until after it's created
        # so we don't know what the other changes ahead will be
        # until jobs start.
        if not self.other_changes:
            next_item = self.item.item_ahead
            while next_item:
                self.other_changes.append(next_item.change)
                next_item = next_item.item_ahead
        if not self.ref:
            self.ref = 'Z' + uuid4().hex

    def getStateName(self, state_num):
        return self.states_map.get(
            state_num, 'UNKNOWN (%s)' % state_num)

    def addBuild(self, build):
        self.builds[build.job.name] = build
        build.build_set = self

    def removeBuild(self, build):
        del self.builds[build.job.name]

    def getBuild(self, job_name):
        return self.builds.get(job_name)

    def getBuilds(self):
        keys = self.builds.keys()
        keys.sort()
        return [self.builds.get(x) for x in keys]


class QueueItem(object):
    """A changish inside of a Pipeline queue"""

    def __init__(self, queue, change):
        self.pipeline = queue.pipeline
        self.queue = queue
        self.change = change  # a changeish
        self.build_sets = []
        self.dequeued_needing_change = False
        self.current_build_set = BuildSet(self)
        self.build_sets.append(self.current_build_set)
        self.item_ahead = None
        self.items_behind = []
        self.enqueue_time = None
        self.dequeue_time = None
        self.reported = False
        self.active = False  # Whether an item is within an active window
        self.live = True  # Whether an item is intended to be processed at all
        self.job_tree = None

    def __repr__(self):
        if self.pipeline:
            pipeline = self.pipeline.name
        else:
            pipeline = None
        return '<QueueItem 0x%x for %s in %s>' % (
            id(self), self.change, pipeline)

    def resetAllBuilds(self):
        old = self.current_build_set
        self.current_build_set.result = 'CANCELED'
        self.current_build_set = BuildSet(self)
        old.next_build_set = self.current_build_set
        self.current_build_set.previous_build_set = old
        self.build_sets.append(self.current_build_set)

    def addBuild(self, build):
        self.current_build_set.addBuild(build)
        build.pipeline = self.pipeline

    def removeBuild(self, build):
        self.current_build_set.removeBuild(build)

    def setReportedResult(self, result):
        self.current_build_set.result = result

    def _createJobTree(self, job_trees, parent):
        for tree in job_trees:
            job = tree.job
            if not job.changeMatches(self.change):
                continue
            frozen_job = Job(job.name)
            frozen_tree = JobTree(frozen_job)
            inherited = set()
            for variant in self.pipeline.layout.getJobs(job.name):
                if variant.changeMatches(self.change):
                    if variant not in inherited:
                        frozen_job.inheritFrom(variant)
                        inherited.add(variant)
            if job not in inherited:
                # Only update from the job in the tree if it is
                # unique, otherwise we might unset an attribute we
                # have overloaded.
                frozen_job.inheritFrom(job)
            parent.job_trees.append(frozen_tree)
            self._createJobTree(tree.job_trees, frozen_tree)

    def createJobTree(self):
        project_tree = self.pipeline.getJobTree(self.change.project)
        ret = JobTree(None)
        self._createJobTree(project_tree.job_trees, ret)
        return ret

    def freezeJobTree(self):
        """Find or create actual matching jobs for this item's change and
        store the resulting job tree."""
        self.job_tree = self.createJobTree()

    def getJobs(self):
        if not self.live or not self.job_tree:
            return []
        return self.job_tree.getJobs()

    def formatJSON(self):
        changeish = self.change
        ret = {}
        ret['active'] = self.active
        ret['live'] = self.live
        if hasattr(changeish, 'url') and changeish.url is not None:
            ret['url'] = changeish.url
        else:
            ret['url'] = None
        ret['id'] = changeish._id()
        if self.item_ahead:
            ret['item_ahead'] = self.item_ahead.change._id()
        else:
            ret['item_ahead'] = None
        ret['items_behind'] = [i.change._id() for i in self.items_behind]
        ret['failing_reasons'] = self.current_build_set.failing_reasons
        ret['zuul_ref'] = self.current_build_set.ref
        if changeish.project:
            ret['project'] = changeish.project.name
        else:
            # For cross-project dependencies with the depends-on
            # project not known to zuul, the project is None
            # Set it to a static value
            ret['project'] = "Unknown Project"
        ret['enqueue_time'] = int(self.enqueue_time * 1000)
        ret['jobs'] = []
        if hasattr(changeish, 'owner'):
            ret['owner'] = changeish.owner
        else:
            ret['owner'] = None
        max_remaining = 0
        for job in self.pipeline.getJobs(self):
            now = time.time()
            build = self.current_build_set.getBuild(job.name)
            elapsed = None
            remaining = None
            result = None
            url = None
            worker = None
            if build:
                result = build.result
                url = build.url
                if build.start_time:
                    if build.end_time:
                        elapsed = int((build.end_time -
                                       build.start_time) * 1000)
                        remaining = 0
                    else:
                        elapsed = int((now - build.start_time) * 1000)
                        if build.estimated_time:
                            remaining = max(
                                int(build.estimated_time * 1000) - elapsed,
                                0)
                worker = {
                    'name': build.worker.name,
                    'hostname': build.worker.hostname,
                    'ips': build.worker.ips,
                    'fqdn': build.worker.fqdn,
                    'program': build.worker.program,
                    'version': build.worker.version,
                    'extra': build.worker.extra
                }
            if remaining and remaining > max_remaining:
                max_remaining = remaining

            ret['jobs'].append({
                'name': job.name,
                'elapsed_time': elapsed,
                'remaining_time': remaining,
                'url': url,
                'result': result,
                'voting': job.voting,
                'uuid': build.uuid if build else None,
                'launch_time': build.launch_time if build else None,
                'start_time': build.start_time if build else None,
                'end_time': build.end_time if build else None,
                'estimated_time': build.estimated_time if build else None,
                'pipeline': build.pipeline.name if build else None,
                'canceled': build.canceled if build else None,
                'retry': build.retry if build else None,
                'number': build.number if build else None,
                'node_labels': build.node_labels if build else [],
                'node_name': build.node_name if build else None,
                'worker': worker,
            })

        if self.pipeline.haveAllJobsStarted(self):
            ret['remaining_time'] = max_remaining
        else:
            ret['remaining_time'] = None
        return ret

    def formatStatus(self, indent=0, html=False):
        changeish = self.change
        indent_str = ' ' * indent
        ret = ''
        if html and hasattr(changeish, 'url') and changeish.url is not None:
            ret += '%sProject %s change <a href="%s">%s</a>\n' % (
                indent_str,
                changeish.project.name,
                changeish.url,
                changeish._id())
        else:
            ret += '%sProject %s change %s based on %s\n' % (
                indent_str,
                changeish.project.name,
                changeish._id(),
                self.item_ahead)
        for job in self.pipeline.getJobs(self):
            build = self.current_build_set.getBuild(job.name)
            if build:
                result = build.result
            else:
                result = None
            job_name = job.name
            if not job.voting:
                voting = ' (non-voting)'
            else:
                voting = ''
            if html:
                if build:
                    url = build.url
                else:
                    url = None
                if url is not None:
                    job_name = '<a href="%s">%s</a>' % (url, job_name)
            ret += '%s  %s: %s%s' % (indent_str, job_name, result, voting)
            ret += '\n'
        return ret


class Changeish(object):
    """Something like a change; either a change or a ref"""

    def __init__(self, project):
        self.project = project

    def getBasePath(self):
        base_path = ''
        if hasattr(self, 'refspec'):
            base_path = "%s/%s/%s" % (
                self.number[-2:], self.number, self.patchset)
        elif hasattr(self, 'ref'):
            base_path = "%s/%s" % (self.newrev[:2], self.newrev)

        return base_path

    def equals(self, other):
        raise NotImplementedError()

    def isUpdateOf(self, other):
        raise NotImplementedError()

    def filterJobs(self, jobs):
        return filter(lambda job: job.changeMatches(self), jobs)

    def getRelatedChanges(self):
        return set()


class Change(Changeish):
    def __init__(self, project):
        super(Change, self).__init__(project)
        self.branch = None
        self.number = None
        self.url = None
        self.patchset = None
        self.refspec = None

        self.files = []
        self.needs_changes = []
        self.needed_by_changes = []
        self.is_current_patchset = True
        self.can_merge = False
        self.is_merged = False
        self.failed_to_merge = False
        self.approvals = []
        self.open = None
        self.status = None
        self.owner = None

    def _id(self):
        return '%s,%s' % (self.number, self.patchset)

    def __repr__(self):
        return '<Change 0x%x %s>' % (id(self), self._id())

    def equals(self, other):
        if self.number == other.number and self.patchset == other.patchset:
            return True
        return False

    def isUpdateOf(self, other):
        if ((hasattr(other, 'number') and self.number == other.number) and
            (hasattr(other, 'patchset') and
             self.patchset is not None and
             other.patchset is not None and
             int(self.patchset) > int(other.patchset))):
            return True
        return False

    def getRelatedChanges(self):
        related = set()
        for c in self.needs_changes:
            related.add(c)
        for c in self.needed_by_changes:
            related.add(c)
            related.update(c.getRelatedChanges())
        return related


class Ref(Changeish):
    def __init__(self, project):
        super(Ref, self).__init__(project)
        self.ref = None
        self.oldrev = None
        self.newrev = None

    def _id(self):
        return self.newrev

    def __repr__(self):
        rep = None
        if self.newrev == '0000000000000000000000000000000000000000':
            rep = '<Ref 0x%x deletes %s from %s' % (
                  id(self), self.ref, self.oldrev)
        elif self.oldrev == '0000000000000000000000000000000000000000':
            rep = '<Ref 0x%x creates %s on %s>' % (
                  id(self), self.ref, self.newrev)
        else:
            # Catch all
            rep = '<Ref 0x%x %s updated %s..%s>' % (
                  id(self), self.ref, self.oldrev, self.newrev)

        return rep

    def equals(self, other):
        if (self.project == other.project
            and self.ref == other.ref
            and self.newrev == other.newrev):
            return True
        return False

    def isUpdateOf(self, other):
        return False


class NullChange(Changeish):
    def __repr__(self):
        return '<NullChange for %s>' % (self.project)

    def _id(self):
        return None

    def equals(self, other):
        if (self.project == other.project
            and other._id() is None):
            return True
        return False

    def isUpdateOf(self, other):
        return False


class TriggerEvent(object):
    def __init__(self):
        self.data = None
        # common
        self.type = None
        self.project_name = None
        self.trigger_name = None
        # Representation of the user account that performed the event.
        self.account = None
        # patchset-created, comment-added, etc.
        self.change_number = None
        self.change_url = None
        self.patch_number = None
        self.refspec = None
        self.approvals = []
        self.branch = None
        self.comment = None
        # ref-updated
        self.ref = None
        self.oldrev = None
        self.newrev = None
        # timer
        self.timespec = None
        # zuultrigger
        self.pipeline_name = None
        # For events that arrive with a destination pipeline (eg, from
        # an admin command, etc):
        self.forced_pipeline = None

    def __repr__(self):
        ret = '<TriggerEvent %s %s' % (self.type, self.project_name)

        if self.branch:
            ret += " %s" % self.branch
        if self.change_number:
            ret += " %s,%s" % (self.change_number, self.patch_number)
        if self.approvals:
            ret += ' ' + ', '.join(
                ['%s:%s' % (a['type'], a['value']) for a in self.approvals])
        ret += '>'

        return ret


class BaseFilter(object):
    def __init__(self, required_approvals=[], reject_approvals=[]):
        self._required_approvals = copy.deepcopy(required_approvals)
        self.required_approvals = self._tidy_approvals(required_approvals)
        self._reject_approvals = copy.deepcopy(reject_approvals)
        self.reject_approvals = self._tidy_approvals(reject_approvals)

    def _tidy_approvals(self, approvals):
        for a in approvals:
            for k, v in a.items():
                if k == 'username':
                    pass
                elif k in ['email', 'email-filter']:
                    a['email'] = re.compile(v)
                elif k == 'newer-than':
                    a[k] = time_to_seconds(v)
                elif k == 'older-than':
                    a[k] = time_to_seconds(v)
            if 'email-filter' in a:
                del a['email-filter']
        return approvals

    def _match_approval_required_approval(self, rapproval, approval):
        # Check if the required approval and approval match
        if 'description' not in approval:
            return False
        now = time.time()
        by = approval.get('by', {})
        for k, v in rapproval.items():
            if k == 'username':
                if (by.get('username', '') != v):
                        return False
            elif k == 'email':
                if (not v.search(by.get('email', ''))):
                        return False
            elif k == 'newer-than':
                t = now - v
                if (approval['grantedOn'] < t):
                        return False
            elif k == 'older-than':
                t = now - v
                if (approval['grantedOn'] >= t):
                    return False
            else:
                if not isinstance(v, list):
                    v = [v]
                if (normalizeCategory(approval['description']) != k or
                        int(approval['value']) not in v):
                    return False
        return True

    def matchesApprovals(self, change):
        if (self.required_approvals and not change.approvals
                or self.reject_approvals and not change.approvals):
            # A change with no approvals can not match
            return False

        # TODO(jhesketh): If we wanted to optimise this slightly we could
        # analyse both the REQUIRE and REJECT filters by looping over the
        # approvals on the change and keeping track of what we have checked
        # rather than needing to loop on the change approvals twice
        return (self.matchesRequiredApprovals(change) and
                self.matchesNoRejectApprovals(change))

    def matchesRequiredApprovals(self, change):
        # Check if any approvals match the requirements
        for rapproval in self.required_approvals:
            matches_rapproval = False
            for approval in change.approvals:
                if self._match_approval_required_approval(rapproval, approval):
                    # We have a matching approval so this requirement is
                    # fulfilled
                    matches_rapproval = True
                    break
            if not matches_rapproval:
                return False
        return True

    def matchesNoRejectApprovals(self, change):
        # Check to make sure no approvals match a reject criteria
        for rapproval in self.reject_approvals:
            for approval in change.approvals:
                if self._match_approval_required_approval(rapproval, approval):
                    # A reject approval has been matched, so we reject
                    # immediately
                    return False
        # To get here no rejects can have been matched so we should be good to
        # queue
        return True


class EventFilter(BaseFilter):
    def __init__(self, trigger, types=[], branches=[], refs=[],
                 event_approvals={}, comments=[], emails=[], usernames=[],
                 timespecs=[], required_approvals=[], reject_approvals=[],
                 pipelines=[], ignore_deletes=True):
        super(EventFilter, self).__init__(
            required_approvals=required_approvals,
            reject_approvals=reject_approvals)
        self.trigger = trigger
        self._types = types
        self._branches = branches
        self._refs = refs
        self._comments = comments
        self._emails = emails
        self._usernames = usernames
        self._pipelines = pipelines
        self.types = [re.compile(x) for x in types]
        self.branches = [re.compile(x) for x in branches]
        self.refs = [re.compile(x) for x in refs]
        self.comments = [re.compile(x) for x in comments]
        self.emails = [re.compile(x) for x in emails]
        self.usernames = [re.compile(x) for x in usernames]
        self.pipelines = [re.compile(x) for x in pipelines]
        self.event_approvals = event_approvals
        self.timespecs = timespecs
        self.ignore_deletes = ignore_deletes

    def __repr__(self):
        ret = '<EventFilter'

        if self._types:
            ret += ' types: %s' % ', '.join(self._types)
        if self._pipelines:
            ret += ' pipelines: %s' % ', '.join(self._pipelines)
        if self._branches:
            ret += ' branches: %s' % ', '.join(self._branches)
        if self._refs:
            ret += ' refs: %s' % ', '.join(self._refs)
        if self.ignore_deletes:
            ret += ' ignore_deletes: %s' % self.ignore_deletes
        if self.event_approvals:
            ret += ' event_approvals: %s' % ', '.join(
                ['%s:%s' % a for a in self.event_approvals.items()])
        if self.required_approvals:
            ret += ' required_approvals: %s' % ', '.join(
                ['%s' % a for a in self._required_approvals])
        if self.reject_approvals:
            ret += ' reject_approvals: %s' % ', '.join(
                ['%s' % a for a in self._reject_approvals])
        if self._comments:
            ret += ' comments: %s' % ', '.join(self._comments)
        if self._emails:
            ret += ' emails: %s' % ', '.join(self._emails)
        if self._usernames:
            ret += ' username_filters: %s' % ', '.join(self._usernames)
        if self.timespecs:
            ret += ' timespecs: %s' % ', '.join(self.timespecs)
        ret += '>'

        return ret

    def matches(self, event, change):
        # event types are ORed
        matches_type = False
        for etype in self.types:
            if etype.match(event.type):
                matches_type = True
        if self.types and not matches_type:
            return False

        # pipelines are ORed
        matches_pipeline = False
        for epipe in self.pipelines:
            if epipe.match(event.pipeline_name):
                matches_pipeline = True
        if self.pipelines and not matches_pipeline:
            return False

        # branches are ORed
        matches_branch = False
        for branch in self.branches:
            if branch.match(event.branch):
                matches_branch = True
        if self.branches and not matches_branch:
            return False

        # refs are ORed
        matches_ref = False
        if event.ref is not None:
            for ref in self.refs:
                if ref.match(event.ref):
                    matches_ref = True
        if self.refs and not matches_ref:
            return False
        if self.ignore_deletes and event.newrev == EMPTY_GIT_REF:
            # If the updated ref has an empty git sha (all 0s),
            # then the ref is being deleted
            return False

        # comments are ORed
        matches_comment_re = False
        for comment_re in self.comments:
            if (event.comment is not None and
                comment_re.search(event.comment)):
                matches_comment_re = True
        if self.comments and not matches_comment_re:
            return False

        # We better have an account provided by Gerrit to do
        # email filtering.
        if event.account is not None:
            account_email = event.account.get('email')
            # emails are ORed
            matches_email_re = False
            for email_re in self.emails:
                if (account_email is not None and
                        email_re.search(account_email)):
                    matches_email_re = True
            if self.emails and not matches_email_re:
                return False

            # usernames are ORed
            account_username = event.account.get('username')
            matches_username_re = False
            for username_re in self.usernames:
                if (account_username is not None and
                    username_re.search(account_username)):
                    matches_username_re = True
            if self.usernames and not matches_username_re:
                return False

        # approvals are ANDed
        for category, value in self.event_approvals.items():
            matches_approval = False
            for eapproval in event.approvals:
                if (normalizeCategory(eapproval['description']) == category and
                    int(eapproval['value']) == int(value)):
                    matches_approval = True
            if not matches_approval:
                return False

        # required approvals are ANDed (reject approvals are ORed)
        if not self.matchesApprovals(change):
            return False

        # timespecs are ORed
        matches_timespec = False
        for timespec in self.timespecs:
            if (event.timespec == timespec):
                matches_timespec = True
        if self.timespecs and not matches_timespec:
            return False

        return True


class ChangeishFilter(BaseFilter):
    def __init__(self, open=None, current_patchset=None,
                 statuses=[], required_approvals=[],
                 reject_approvals=[]):
        super(ChangeishFilter, self).__init__(
            required_approvals=required_approvals,
            reject_approvals=reject_approvals)
        self.open = open
        self.current_patchset = current_patchset
        self.statuses = statuses

    def __repr__(self):
        ret = '<ChangeishFilter'

        if self.open is not None:
            ret += ' open: %s' % self.open
        if self.current_patchset is not None:
            ret += ' current-patchset: %s' % self.current_patchset
        if self.statuses:
            ret += ' statuses: %s' % ', '.join(self.statuses)
        if self.required_approvals:
            ret += (' required_approvals: %s' %
                    str(self.required_approvals))
        if self.reject_approvals:
            ret += (' reject_approvals: %s' %
                    str(self.reject_approvals))
        ret += '>'

        return ret

    def matches(self, change):
        if self.open is not None:
            if self.open != change.open:
                return False

        if self.current_patchset is not None:
            if self.current_patchset != change.is_current_patchset:
                return False

        if self.statuses:
            if change.status not in self.statuses:
                return False

        # required approvals are ANDed (reject approvals are ORed)
        if not self.matchesApprovals(change):
            return False

        return True


class ProjectPipelineConfig(object):
    # Represents a project cofiguration in the context of a pipeline
    def __init__(self):
        self.job_tree = None
        self.queue_name = None
        # TODOv3(jeblair): add merge mode


class ProjectConfig(object):
    # Represents a project cofiguration
    def __init__(self, name):
        self.name = name
        self.pipelines = {}


class UnparsedAbideConfig(object):
    # A collection of yaml lists that has not yet been parsed into
    # objects.
    def __init__(self):
        self.tenants = []

    def extend(self, conf):
        if isinstance(conf, UnparsedAbideConfig):
            self.tenants.extend(conf.tenants)
            return

        if not isinstance(conf, list):
            raise Exception("Configuration items must be in the form of "
                            "a list of dictionaries (when parsing %s)" %
                            (conf,))
        for item in conf:
            if not isinstance(item, dict):
                raise Exception("Configuration items must be in the form of "
                                "a list of dictionaries (when parsing %s)" %
                                (conf,))
            if len(item.keys()) > 1:
                raise Exception("Configuration item dictionaries must have "
                                "a single key (when parsing %s)" %
                                (conf,))
            key, value = item.items()[0]
            if key == 'tenant':
                self.tenants.append(value)
            else:
                raise Exception("Configuration item not recognized "
                                "(when parsing %s)" %
                                (conf,))


class UnparsedTenantConfig(object):
    # A collection of yaml lists that has not yet been parsed into
    # objects.
    def __init__(self):
        self.pipelines = []
        self.jobs = []
        self.project_templates = []
        self.projects = []

    def extend(self, conf):
        if isinstance(conf, UnparsedTenantConfig):
            self.pipelines.extend(conf.pipelines)
            self.jobs.extend(conf.jobs)
            self.project_templates.extend(conf.project_templates)
            self.projects.extend(conf.projects)
            return

        if not isinstance(conf, list):
            raise Exception("Configuration items must be in the form of "
                            "a list of dictionaries (when parsing %s)" %
                            (conf,))
        for item in conf:
            if not isinstance(item, dict):
                raise Exception("Configuration items must be in the form of "
                                "a list of dictionaries (when parsing %s)" %
                                (conf,))
            if len(item.keys()) > 1:
                raise Exception("Configuration item dictionaries must have "
                                "a single key (when parsing %s)" %
                                (conf,))
            key, value = item.items()[0]
            if key == 'project':
                self.projects.append(value)
            elif key == 'job':
                self.jobs.append(value)
            elif key == 'project-template':
                self.project_templates.append(value)
            elif key == 'pipeline':
                self.pipelines.append(value)
            else:
                raise Exception("Configuration item not recognized "
                                "(when parsing %s)" %
                                (conf,))


class Layout(object):
    def __init__(self):
        self.projects = {}
        self.project_configs = {}
        self.project_templates = {}
        self.pipelines = OrderedDict()
        # This is a dictionary of name -> [jobs].  The first element
        # of the list is the first job added with that name.  It is
        # the reference definition for a given job.  Subsequent
        # elements are aspects of that job with different matchers
        # that override some attribute of the job.  These aspects all
        # inherit from the reference definition.
        self.jobs = {}

    def getJob(self, name):
        if name in self.jobs:
            return self.jobs[name][0]
        raise Exception("Job %s not defined" % (name,))

    def getJobs(self, name):
        return self.jobs.get(name, [])

    def addJob(self, job):
        if job.name in self.jobs:
            self.jobs[job.name].append(job)
        else:
            self.jobs[job.name] = [job]

    def addPipeline(self, pipeline):
        self.pipelines[pipeline.name] = pipeline

    def addProjectTemplate(self, project_template):
        self.project_templates[project_template.name] = project_template

    def addProjectConfig(self, project_config):
        self.project_configs[project_config.name] = project_config
        # TODOv3(jeblair): tidy up the relationship between pipelines
        # and projects and projectconfigs
        for pipeline_name, pipeline_config in project_config.pipelines.items():
            pipeline = self.pipelines[pipeline_name]
            project = pipeline.source.getProject(project_config.name)
            pipeline.job_trees[project] = pipeline_config.job_tree


class Tenant(object):
    def __init__(self, name):
        self.name = name
        self.layout = None


class Abide(object):
    def __init__(self):
        self.tenants = OrderedDict()<|MERGE_RESOLUTION|>--- conflicted
+++ resolved
@@ -467,11 +467,11 @@
         swift=None,  # TODOv3(jeblair): move to auth
         parameter_function=None,  # TODOv3(jeblair): remove
         success_pattern=None,  # TODOv3(jeblair): remove
+        mutex=None,
     )
 
     def __init__(self, name):
         self.name = name
-<<<<<<< HEAD
         for k, v in self.attributes.items():
             setattr(self, k, v)
 
@@ -487,29 +487,6 @@
             if getattr(self, k) != getattr(other, k):
                 return False
         return True
-=======
-        self.queue_name = None
-        self.failure_message = None
-        self.success_message = None
-        self.failure_pattern = None
-        self.success_pattern = None
-        self.parameter_function = None
-        self.mutex = None
-        # A metajob should only supply values for attributes that have
-        # been explicitly provided, so avoid setting boolean defaults.
-        if self.is_metajob:
-            self.hold_following_changes = None
-            self.voting = None
-        else:
-            self.hold_following_changes = False
-            self.voting = True
-        self.branches = []
-        self._branches = []
-        self.files = []
-        self._files = []
-        self.skip_if_matcher = None
-        self.swift = {}
->>>>>>> f760f0e4
 
     def __str__(self):
         return self.name
@@ -517,7 +494,6 @@
     def __repr__(self):
         return '<Job %s>' % (self.name,)
 
-<<<<<<< HEAD
     def inheritFrom(self, other):
         """Copy the inheritable attributes which have been set on the other
         job to this job."""
@@ -527,40 +503,6 @@
         for k, v in self.attributes.items():
             if getattr(other, k) != v:
                 setattr(self, k, getattr(other, k))
-=======
-    @property
-    def is_metajob(self):
-        return self.name.startswith('^')
-
-    def copy(self, other):
-        if other.failure_message:
-            self.failure_message = other.failure_message
-        if other.success_message:
-            self.success_message = other.success_message
-        if other.failure_pattern:
-            self.failure_pattern = other.failure_pattern
-        if other.success_pattern:
-            self.success_pattern = other.success_pattern
-        if other.parameter_function:
-            self.parameter_function = other.parameter_function
-        if other.branches:
-            self.branches = other.branches[:]
-            self._branches = other._branches[:]
-        if other.files:
-            self.files = other.files[:]
-            self._files = other._files[:]
-        if other.skip_if_matcher:
-            self.skip_if_matcher = other.skip_if_matcher.copy()
-        if other.swift:
-            self.swift.update(other.swift)
-        if other.mutex:
-            self.mutex = other.mutex
-        # Only non-None values should be copied for boolean attributes.
-        if other.hold_following_changes is not None:
-            self.hold_following_changes = other.hold_following_changes
-        if other.voting is not None:
-            self.voting = other.voting
->>>>>>> f760f0e4
 
     def changeMatches(self, change):
         if self.branch_matcher and not self.branch_matcher.matches(change):
