--- conflicted
+++ resolved
@@ -98,18 +98,10 @@
                     Can not get account information." % event.type)
             event.account = None
 
-<<<<<<< HEAD
-        # TODOv3(jeblair,jhesketh): this is broken in the main branch and
-        # the fix needs to be merged here
-        # if (event.change_number and
-        # self.connection.sched.getProject(event.project_name)):
         if event.change_number:
-            # Mark the change as needing a refresh in the cache
-            event._needs_refresh = True
-
-=======
-        if (event.change_number and
-            self.connection.sched.getProject(event.project_name)):
+            # TODO(jhesketh): Check if the project exists?
+            # and self.connection.sched.getProject(event.project_name):
+
             # Call _getChange for the side effect of updating the
             # cache.  Note that this modifies Change objects outside
             # the main thread.
@@ -126,7 +118,6 @@
                 # the cache (which is shared between all the sources)
                 # NOTE(jhesketh): We may couple sources and connections again
                 # at which point this becomes more sensible.
->>>>>>> f760f0e4
         self.connection.sched.addEvent(event)
 
     def run(self):
